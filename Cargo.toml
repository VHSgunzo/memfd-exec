--- conflicted
+++ resolved
@@ -9,15 +9,9 @@
 
 # See more keys and their definitions at https://doc.rust-lang.org/cargo/reference/manifest.html
 [dev-dependencies]
-<<<<<<< HEAD
 tempfile = "3.10.1"
-reqwest = { version = "0.11.18", features = ["blocking"] }
-serial_test = "2.0.0"
-=======
 tempfile = "3.5.0"
 reqwest = { version = "0.12.4", features = ["blocking"] }
-serial_test = "3.1.1"
->>>>>>> 92c524ba
 
 [dependencies]
 nix = "0.26.2"
