[package]
name = "memfd-exec"
version = "0.2.1"
edition = "2021"
license = "MIT"
description = "Run an executable directly from memory with a friendly interface."
repository = "https://github.com/novafacing/memfd-exec.git"
readme = "README.md"

# See more keys and their definitions at https://doc.rust-lang.org/cargo/reference/manifest.html
[dev-dependencies]
tempfile = "3.10.1"
tempfile = "3.5.0"
reqwest = { version = "0.12.4", features = ["blocking"] }

[dependencies]
<<<<<<< HEAD
nix = "0.28.0"
libc = "0.2.144"
=======
nix = "0.26.2"
libc = "0.2.154"
>>>>>>> d2a083f7
<|MERGE_RESOLUTION|>--- conflicted
+++ resolved
@@ -14,10 +14,5 @@
 reqwest = { version = "0.12.4", features = ["blocking"] }
 
 [dependencies]
-<<<<<<< HEAD
 nix = "0.28.0"
-libc = "0.2.144"
-=======
-nix = "0.26.2"
-libc = "0.2.154"
->>>>>>> d2a083f7
+libc = "0.2.154"