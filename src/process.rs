--- conflicted
+++ resolved
@@ -101,7 +101,6 @@
         }
     }
 
-<<<<<<< HEAD
     /// Was termination successful?
     ///
     /// Signal termination is not considered a success, and success is defined
@@ -110,7 +109,6 @@
         self.exit_ok().is_ok()
     }
 
-=======
     /// Returns the exit code of the process, if any.
     ///
     /// In Unix terms the return value is the exit status:
@@ -122,7 +120,6 @@
     /// This will return None if the process was terminated by a signal.
     /// ExitStatusExt is an extension trait for extracting any such signal,
     /// and other details, from the ExitStatus.
->>>>>>> d4e5dd03
     pub fn code(&self) -> Option<i32> {
         self.exited().then(|| libc::WEXITSTATUS(self.0))
     }
